from typing import Union
from ..line_item import LineItem, Category
from pyproforma.models.line_item_generator import LineItemGenerator
from ..results import CategoryResults, LineItemResults, ConstraintResults
from ..constraint import Constraint
from .serialization import SerializationMixin
import copy
from ..compare import Compare
from ..formula import validate_formula

# Namespace imports
from pyproforma.tables import Tables
from pyproforma.charts import Charts
from .model_update import UpdateNamespace

class Model(SerializationMixin):
    """
    Core financial modeling framework for building pro forma financial statements.
    
    Creates structured financial models with line items, categories, line item generators, and constraints.
    Supports multi-year modeling, automatic dependency resolution, and rich output formatting.
    
    Args:
        line_items (list[LineItem]): LineItem objects defining the model structure
        years (list[int]): Years for the model time horizon (required)
        categories (list[Category], optional): Category definitions (auto-inferred if None)
        constraints (list[Constraint], optional): Validation constraints
        line_item_generators (list[LineItemGenerator], optional): Components that generate multiple line items
    
    Examples:
        >>> from pyproforma import Model, LineItem
        >>> 
        >>> revenue = LineItem(name="revenue", category="income", formula="1000")
        >>> expenses = LineItem(name="expenses", category="income", formula="revenue * 0.8")
        >>> 
        >>> model = Model(line_items=[revenue, expenses], years=[2023, 2024, 2025])
        >>> 
        >>> # Access values
        >>> model.value("revenue", 2023)  # 1000
        >>> model["expenses", 2024]  # 800
        >>> 
        >>> # Analysis
        >>> model.category("income").total()  # Category totals by year
        >>> model.line_item("revenue").to_series()  # Pandas Series
        >>> model.line_item("revenue").percent_change(2024)  # Growth rates
        >>> 
        >>> # Output
        >>> model.tables.financial_statement()  # Formatted tables
        >>> model.charts.line_chart(["revenue", "expenses"])  # Charts
        >>> 
        >>> # Scenario analysis
        >>> scenario = model.scenario([("revenue", {"updated_values": {2023: 1200}})])
        >>> scenario["revenue", 2023]  # 1200 in scenario, original unchanged
    
    Key Methods:
        - value(name, year): Get value for any item/year
        - category(name)/line_item(name): Get analysis objects  
        - line_item(name).percent_change(), .index_to_year(): Calculate metrics
        - scenario(item_updates): Create what-if scenarios
        - copy(): Create independent model copies
        - summary(): Model structure overview
        - tables/charts: Rich output generation
    """
    
    # ============================================================================
    # INITIALIZATION & SETUP
    # ============================================================================
    
    def __init__(
        self,
        line_items: list[LineItem],
        years: list[int] = None,
        categories: list[Category] = None,
        constraints: list[Constraint] = None,
        line_item_generators: list[LineItemGenerator] = None
    ):
        
        if years is None:
            raise ValueError("Years must be provided as a list of integers.")
        if years == []:
            raise ValueError("Years cannot be an empty list.")
        self.years = sorted(years)
        
        self._line_item_definitions = line_items

        # if no categories provided, gather unique categories from line_items
        if categories is None:
            category_names = set([item.category for item in line_items])
            self._category_definitions = [
                Category(name=name, label=name)
                for name in category_names
            ]
        else:
            self._category_definitions = categories

        self.constraints = constraints if constraints is not None else []
        self.line_item_generators = line_item_generators if line_item_generators is not None else []

        self._validate_categories()
        self._validate_constraints()
        self._validate_line_item_generators()

        self.defined_names_metadata = self._gather_defined_names()
        self._validate_formulas()

        self._value_matrix = self._generate_value_matrix()

    def _validate_categories(self):
        """
        Validates that all categories referenced by line items are defined in the model's categories,
        and that all category names are unique.

        Raises:
            ValueError: If a line item's category is not present in the list of defined categories,
                       or if duplicate category names are found.
        """
        # Validate that all category names are unique
        category_names = [category.name for category in self._category_definitions]
        duplicates = set([name for name in category_names if category_names.count(name) > 1])
        
        if duplicates:
            raise ValueError(f"Duplicate category names not allowed: {', '.join(sorted(duplicates))}")
        
        # Validate that all item types in line_items are defined in categories        
        for item in self._line_item_definitions:
            if item.category not in category_names:
                raise ValueError(f"Category '{item.category}' for LineItem '{item.name}' is not defined category.")


    def _validate_constraints(self):
        """
        Validates that all constraints have unique names and reference existing line items.

        Raises:
            ValueError: If two or more constraints have the same name, or if a constraint
                       references a line item that doesn't exist.
        """
        if not self.constraints:
            return
            
        constraint_names = [constraint.name for constraint in self.constraints]
        duplicates = set([name for name in constraint_names if constraint_names.count(name) > 1])
        
        if duplicates:
            raise ValueError(f"Duplicate constraint names not allowed: {', '.join(sorted(duplicates))}")
        
        # Validate that all constraint line_item_names reference existing line items
        line_item_names = [item.name for item in self._line_item_definitions]
        for constraint in self.constraints:
            if constraint.line_item_name not in line_item_names:
                raise ValueError(f"Constraint '{constraint.name}' references unknown line item '{constraint.line_item_name}'")

    def _validate_line_item_generators(self):
        """
        Validates that all line item generators have unique names.

        Raises:
            ValueError: If two or more line item generators have the same name.
        """
        if not self.line_item_generators:
            return
            
        generator_names = [generator.name for generator in self.line_item_generators]
        duplicates = set([name for name in generator_names if generator_names.count(name) > 1])
        
        if duplicates:
            raise ValueError(f"Duplicate line item generator names not allowed: {', '.join(sorted(duplicates))}")

    def _validate_formulas(self):
        """
        Validates that all line item formulas reference only defined variables.
        
        This method checks each line item that has a formula to ensure all variables
        referenced in the formula exist in the model's defined names. This includes
        line items, category totals, and line item generator outputs.
        
        Raises:
            ValueError: If any formula contains undefined variable names
        """
        if not self._line_item_definitions:
            return
            
        # Get all defined names that can be used in formulas
        defined_variable_names = [name['name'] for name in self.defined_names_metadata]
        
        # Validate each line item's formula
        for line_item in self._line_item_definitions:
            if line_item.formula is not None and line_item.formula.strip():
                try:
                    validate_formula(line_item.formula, line_item.name, defined_variable_names)
                except ValueError as e:
                    # Enhance the error message to include the line item name
                    raise ValueError(f"Error in formula for line item '{line_item.name}': {str(e)}") from e

    def _gather_defined_names(self) -> list[dict]:
        """
        Collects all defined names across the model to create a comprehensive namespace.
        
        This method aggregates identifiers from all model components including 
        line items, category totals, and line item generators to 
        build a unified namespace for value lookups and validation.
        
        Returns:
            list[dict]: A list of dictionaries, each containing:
                - 'name' (str): The identifier name used for lookups
                - 'source_type' (str): The component type that defines this name
                  ('line_item', 'category', 'line_item_generator')
                - 'source_name' (str): The original source object's name
                
        Raises:
            ValueError: If duplicate names are found across different components
                       
        Example:
            For a model with revenue line item and revenue category:
            [
                {'name': 'revenue', 'source_type': 'line_item', 'source_name': 'revenue'},
                {'name': 'total_revenue', 'source_type': 'category', 'source_name': 'revenue'}
            ]
        """
        defined_names = []
        for item in self._line_item_definitions:
            defined_names.append({'name': item.name, 'label': item.label, 'value_format': item.value_format, 'source_type': 'line_item', 'source_name': item.name, })
        for category in self._category_definitions:
            if category.include_total:
                # Only include category total if there are line items in this category
                items_in_category = [item for item in self._line_item_definitions if item.category == category.name]
                if items_in_category:  # Only add total if category has items
                    defined_names.append({'name': category.total_name, 'label': category.total_label, 'value_format': 'no_decimals', 'source_type': 'category', 'source_name': category.name})
        for generator in self.line_item_generators:
            for gen_name in generator.defined_names:
                defined_names.append({'name': gen_name, 'label': gen_name, 'value_format': 'no_decimals', 'source_type': 'line_item_generator', 'source_name': generator.name})
        
        # Check for duplicate names in defined_names
        # and raise ValueError if any duplicates are found.
        names_list = [item['name'] for item in defined_names]
        duplicates = set([name for name in names_list if names_list.count(name) > 1])
        if duplicates:
            raise ValueError(f"Duplicate defined names found in Model: {', '.join(duplicates)}")
        return defined_names

    def _generate_value_matrix(self) -> dict[int, dict[str, float]]:
        value_matrix = {}
        for year in self.years:
            value_matrix[year] = {}
        
            # Calculate line items in dependency order
            calculated_items = set()
            remaining_items = self._line_item_definitions.copy()
            max_iterations = len(self._line_item_definitions) + 1  # Safety valve
            iteration = 0
            
            # Track which line item generators have been successfully calculated
            remaining_generators = self.line_item_generators.copy() if self.line_item_generators else []
            
            while (remaining_items or remaining_generators) and iteration < max_iterations:
                iteration += 1
                items_calculated_this_round = []
                generators_calculated_this_round = []
                
                # Try to calculate line item generators for this year
                for generator in remaining_generators:
                    try:
                        # Try to calculate values for this line item generator
                        generated_values = generator.get_values(value_matrix, year)
                        
                        # Update value matrix with the generated values
                        value_matrix[year].update(generated_values)
                        
                        # Mark this generator as calculated
                        generators_calculated_this_round.append(generator)
                    except (KeyError, ValueError):
                        # Skip if dependencies are not yet met
                        # Will try again in the next iteration
                        continue
                
                # Remove successfully calculated generators from remaining list
                for generator in generators_calculated_this_round:
                    remaining_generators.remove(generator)
                
                for item in remaining_items:
                    try:
                        # Try to calculate the item
                        value_matrix[year][item.name] = item.get_value(value_matrix, year)
                        calculated_items.add(item.name)
                        items_calculated_this_round.append(item)
                                
                    except (KeyError, ValueError) as e:
                        # Check if this is a None value error - these should be raised immediately
                        if isinstance(e, ValueError) and "has None value" in str(e) and "Cannot use None values in formulas" in str(e):
                            raise e
                        
                        # Check if this is a missing variable error vs dependency issue
                        if isinstance(e, ValueError) and "not found for year" in str(e):
                            # Extract variable name from error message
                            import re as error_re
                            match = error_re.search(r"Variable '(\w+)' not found for year", str(e))
                            if match:
                                var_name = match.group(1)
                                # Check if this variable exists in our defined names
                                all_defined_names = [name['name'] for name in self.defined_names_metadata]
                                if var_name not in all_defined_names:
                                    # Variable truly doesn't exist, create enhanced error message
                                    raise ValueError(f"Error calculating line item '{item.name}' for year {year}. Formula: '{item.formula}'. Line item '{var_name}' not found in model.") from e
                        # Item depends on something not yet calculated, skip for now
                        continue
            
                # Remove successfully calculated items from remaining list
                for item in items_calculated_this_round:
                    remaining_items.remove(item)
                
                # After each round, check if we can calculate any category totals
                for category in self._category_definitions:
                    if category.include_total and category.total_name not in value_matrix[year]:
                        # Check if all items in this category have been calculated
                        items_in_category = [item for item in self._line_item_definitions if item.category == category.name]
                        all_items_calculated = all(item.name in calculated_items for item in items_in_category)
                        
                        if all_items_calculated and items_in_category:  # Only if category has items
                            category_total = self._category_total(value_matrix, category.name, year)
                            total_name = category.total_name
                            value_matrix[year][total_name] = category_total
                
                # If no progress was made this round, we have circular dependencies
                if not items_calculated_this_round and not generators_calculated_this_round:
                    break
            
            # Check if all items and generators were calculated
            errors = []
            if remaining_items:
                failed_items = [item.name for item in remaining_items]
                errors.append(f"Could not calculate line items due to missing dependencies or circular references: {failed_items}")
                
            if remaining_generators:
                failed_generators = [generator.name for generator in remaining_generators]
                errors.append(f"Could not calculate line item generators due to missing dependencies or circular references: {failed_generators}")
                
            if errors:
                raise ValueError("\n".join(errors))
        
            # Ensure all defined names are present in the value matrix
            for name in self.defined_names_metadata:
                if name['name'] not in value_matrix[year]:
                    raise KeyError(f"Defined name '{name['name']}' not found in value matrix for year {year}.")
    
        return value_matrix

    def _reclalculate(self):
        self._validate_categories()
        self._validate_constraints()
        self._validate_line_item_generators()
        self.defined_names_metadata = self._gather_defined_names()
        self._validate_formulas()
        self._value_matrix = self._generate_value_matrix()

    # ============================================================================
    # CORE DATA ACCESS (Magic Methods & Primary Interface)
    # ============================================================================

    def __getitem__(self, key: Union[tuple, str]) -> Union[float, LineItemResults]:
        """
        Get item values or LineItemResults using dictionary-style access.
        
        Supports two access patterns:
        - Tuple (item_name, year): Returns the float value for that item and year
        - String item_name: Returns a LineItemResults object for exploring the item
        
        Args:
            key: Either a tuple of (item_name, year) or a string item_name
            
        Returns:
            Union[float, LineItemResults]: Float value for tuple keys, 
                LineItemResults object for string keys
                
        Raises:
            KeyError: If key format is invalid, item name not found, or year not in model
            
        Examples:
            >>> model["revenue", 2023]  # Returns float value: 1000.0
            >>> model["revenue"]        # Returns LineItemResults object
        """
        if isinstance(key, tuple):
            key_name, year = key
<<<<<<< HEAD
            return self.value(key_name, year)
        raise KeyError("Key must be a tuple of (item_name, year).")
=======
            return self.get_value(key_name, year)
        elif isinstance(key, str):
            return self.line_item(key)
        raise KeyError("Key must be a tuple of (item_name, year) or a string item_name.")
>>>>>>> 9a40f0e8
    
    def value(self, name: str, year: int) -> float:
        """
        Retrieve a specific value from the model for a given item name and year.
        
        This is the primary method for accessing calculated values in the model. It returns
        the value for any defined name (line item, category total, or line item generator output)
        for a specific year in the model.
        
        Args:
            name (str): The name of the item to retrieve (must be a defined name in the model)
            year (int): The year to retrieve the value for (must be within the model's time horizon)
            
        Returns:
            float: The calculated value for the specified item and year
            
        Raises:
            KeyError: If the name is not found in the model's defined names or the year is not in the model's time horizon
            
        Examples:
            >>> model.value("revenue", 2023)  # Get revenue for 2023
            1000.0
            >>> model.value("profit_margin", 2024)  # Get profit margin for 2024
            0.15
            
        Notes:
            Dictionary-style lookup is also supported:
            
            ```python
<<<<<<< HEAD
            model["revenue", 2023]  # Equivalent to model.value("revenue", 2023)
=======
            model["revenue", 2023]  # Equivalent to model.get_value("revenue", 2023)
            model["revenue"]        # Returns LineItemResults object (equivalent to model.line_item("revenue"))
>>>>>>> 9a40f0e8
            ```
        """
        name_lookup = {item['name']: item for item in self.defined_names_metadata}
        if name not in name_lookup:
            raise KeyError(f"Name '{name}' not found in defined names.")
        if year not in self.years:
            raise KeyError(f"Year {year} not found in years. Available years: {self.years}")
        return self._value_matrix[year][name]



    # ============================================================================
    # NAMESPACE PROPERTIES
    # ============================================================================

    @property
    def tables(self):
        """Tables namespace"""
        return Tables(self)

    @property
    def charts(self):
        """Charts namespace"""
        return Charts(self)
    
    @property
    def update(self):
        """Update namespace for adding, updating, and deleting model components"""
        return UpdateNamespace(self)

    @property
    def line_item_definitions(self) -> tuple[LineItem, ...]:
        """
        Read-only access to line item definitions.
        
        Returns:
            tuple[LineItem, ...]: Immutable tuple of line item definitions
        """
        return self._line_item_definitions
    
    @property
    def line_item_names(self) -> list[str]:
        """
        Get list of all line item names.
        
        Returns:
            list[str]: List of line item names
        """
        return [item.name for item in self._line_item_definitions]

    @property
    def category_definitions(self) -> tuple[Category, ...]:
        """
        Read-only access to category definitions.
        
        Returns:
            tuple[Category, ...]: Immutable tuple of category definitions
        """
        return self._category_definitions
    
    @property
    def category_names(self) -> list[str]:
        """
        Get list of all category names.
        
        Returns:
            list[str]: List of category names
        """
        return [category.name for category in self._category_definitions]

    # ============================================================================
    # LOOKUP/GETTER METHODS
    # ============================================================================
    
    def _get_item_metadata(self, item_name: str) -> dict:
        """
        Get item metadata from defined_names.
        
        Args:
            item_name (str): The name of the item to get info for
            
        Returns:
            dict: Dictionary containing item metadata including name, label, 
                  value_format, source_type, and source_name
                  
        Raises:
            KeyError: If the item name is not found in defined names
        """
        for defined_name in self.defined_names_metadata:
            if defined_name['name'] == item_name:
                return defined_name
        raise KeyError(f"Item '{item_name}' not found in model")

    def category(self, category_name: str = None) -> CategoryResults:
        """
        Get a CategoryResults object for exploring and analyzing a specific category.
        
        This method returns a CategoryResults instance that provides convenient methods
        for notebook exploration, including summary statistics, totals by year, 
        DataFrame conversion, and more.
        
        Args:
            category_name (str): The name of the category to analyze
            
        Returns:
            CategoryResults: An object with methods for exploring the category
            
        Raises:
            ValueError: If category_name is None or empty
            KeyError: If the category name is not found
            
        Examples:
            >>> revenue = model.category('revenue')
            >>> print(revenue)  # Shows summary information
            >>> revenue.total()  # Returns dict of year: total
            >>> revenue.to_dataframe()  # Returns pandas DataFrame
        """
        if category_name is None or category_name == "":
            available_categories = [category.name for category in self._category_definitions]
            if available_categories:
                raise ValueError(f"Category name is required. Available category names are: {available_categories}")
            else:
                raise ValueError("Category name is required, but no categories are defined in this model.")
        
        # Validate that the category exists
        self.get_category_definition(category_name)  # This will raise KeyError if not found
        return CategoryResults(self, category_name)
    
    def constraint(self, constraint_name: str = None) -> ConstraintResults:
        """
        Get a ConstraintResults object for exploring and analyzing a specific constraint.
        
        This method returns a ConstraintResults instance that provides convenient methods
        for notebook exploration, including constraint values, validation status, 
        table formatting, and more.
        
        Args:
            constraint_name (str): The name of the constraint to analyze
            
        Returns:
            ConstraintResults: An object with methods for exploring the constraint
            
        Raises:
            ValueError: If constraint_name is None or empty
            KeyError: If the constraint name is not found
            
        Examples:
            >>> debt_constraint = model.constraint('debt_limit')
            >>> print(debt_constraint)  # Shows summary information
            >>> debt_constraint.values()  # Returns dict of year: value
            >>> debt_constraint.table()  # Returns Table object
        """
        if constraint_name is None or constraint_name == "":
            available_constraints = [constraint.name for constraint in self.constraints]
            if available_constraints:
                raise ValueError(f"Constraint name is required. Available constraint names are: {available_constraints}")
            else:
                raise ValueError("Constraint name is required, but no constraints are defined in this model.")
        
        return ConstraintResults(self, constraint_name)
    
    def line_item(self, item_name: str = None) -> LineItemResults:
        """
        Get a LineItemResults object for exploring and analyzing a specific named item.
        
        This method returns a [`LineItemResults`][pyproforma.models.results.LineItemResults] instance that provides convenient methods
        for notebook exploration of individual items including line items,
        category totals, and generator outputs.
        
        Args:
            item_name (str): The name of the item to analyze
            
        Returns:
            LineItemResults: An object with methods for exploring the item
            
        Raises:
            ValueError: If item_name is None or empty
            KeyError: If the item name is not found in defined names
            
        Examples:
            >>> revenue_item = model.line_item('revenue')
            >>> print(revenue_item)  # Shows summary information
            >>> revenue_item.values()  # Returns dict of year: value
            >>> revenue_item.to_series()  # Returns pandas Series
        """
        if item_name is None or item_name == "":
            available_items = sorted([item['name'] for item in self.defined_names_metadata])
            if available_items:
                raise ValueError(f"Item name is required. Available item names are: {available_items}")
            else:
                raise ValueError("Item name is required, but no items are defined in this model.")
        
        return LineItemResults(self, item_name)
    
    def li(self, item_name: str = None) -> LineItemResults:
        """Shorthand for line_item() - see line_item() for full documentation."""
        return self.line_item(item_name)
    
    def get_line_item_definition(self, name: str) -> LineItem:
        """
        Get a line item definition by name.
        
        This method retrieves the [`LineItem`][pyproforma.models.line_item.LineItem] object that defines
        a specific line item in the model. This is useful for accessing the line item's
        properties such as formula, category, label, and value format.
        
        Args:
            name (str): The name of the line item to retrieve
            
        Returns:
            LineItem: The LineItem object with the specified name
        """
        for item in self._line_item_definitions:
            if item.name == name:
                return item
        valid_line_items = [item.name for item in self._line_item_definitions]
        raise KeyError(f"LineItem with name '{name}' not found. Valid line item names are: {valid_line_items}")
    
    def get_category_definition(self, name: str) -> Category:
        """
        Get a category definition by name.
        
        This method retrieves the [`Category`][pyproforma.models.line_item.Category] object that defines
        a specific category in the model. This is useful for accessing the category's
        properties such as label, total name, and whether it includes totals.
        
        Args:
            name (str): The name of the category to retrieve
            
        Returns:
            Category: The Category object with the specified name
        """
        for category in self._category_definitions:
            if category.name == name:
                return category
        valid_categories = [category.name for category in self._category_definitions]
        raise KeyError(f"Category item '{name}' not found. Valid categories are: {valid_categories}")
    
    def get_line_item_definitions_by_category(self, category_name: str) -> list[LineItem]:
        """Get all line items in a specific category."""
        items = []
        for item in self._line_item_definitions:
            if item.category == category_name:
                items.append(item)
        return items

    def get_line_item_names_by_category(self, category_name: str) -> list[str]:
        """
        Get all line item names in a specific category.
        
        Args:
            category_name (str): The name of the category to filter by
            
        Returns:
            list[str]: List of line item names in the specified category
            
        Raises:
            KeyError: If the category name is not found
        """
        # Validate that the category exists
        self.get_category_definition(category_name)  # This will raise KeyError if not found
        
        # Get all line item names that belong to this category
        line_item_names = []
        for item in self._line_item_definitions:
            if item.category == category_name:
                line_item_names.append(item.name)
        
        return line_item_names

    def get_constraint_definition(self, name: str) -> Constraint:
        """Get a constraint definition by name.
        
        Args:
            name (str): The name of the constraint to retrieve
            
        Returns:
            Constraint: The constraint object with the specified name
            
        Raises:
            KeyError: If no constraint with the given name is found
        """
        for constraint in self.constraints:
            if constraint.name == name:
                return constraint
        valid_constraints = [constraint.name for constraint in self.constraints]
        raise KeyError(f"Constraint with name '{name}' not found. Valid constraint names are: {valid_constraints}")


    # ============================================================================
    # CALCULATION METHODS
    # ============================================================================
    
    def category_total(self, category: str, year: int) -> float:
        """
        Retrieve a pre-calculated category total from the model's value matrix.
        
        This is a lookup method that returns the already computed total for a category
        from the model's value matrix. The total must have been previously calculated
        during model initialization.
        
        Args:
            category (str): The category name to get the total for
            year (int): The year to get the total for
            
        Returns:
            float: The pre-calculated category total
            
        Raises:
            KeyError: If the category total is not found in defined names or value matrix
        """
        # find category total name
        total_name_lookup = {x['source_name']: x['name'] for x in self.defined_names_metadata if x['source_type'] == 'category'}
        total_name = total_name_lookup[category]
        return self.value(total_name, year)

    def _category_total(self, value_matrix, category: str, year: int) -> float:
        """
        Calculate the sum of all line items in a category for a specific year.
        
        This is an internal calculation method that computes the category total
        by summing all line item values in the specified category. Used during
        model initialization to populate the value matrix. None values are treated as 0.
        
        Args:
            value_matrix (dict): The value matrix containing calculated line item values
            category (str): The category name to calculate the total for
            year (int): The year to calculate the total for
            
        Returns:
            float: The calculated sum of all line items in the category
        """
        category_item = self.get_category_definition(category)
        total = 0
        for item in self._line_item_definitions:
            if item.category == category_item.name:
                value = value_matrix[year][item.name]
                if value is not None:
                    total += value
        return total



    # ============================================================================
    # HELPER/UTILITY METHODS
    # ============================================================================

    def summary(self) -> dict:
        """
        Get a comprehensive summary of the model's structure and configuration.
        
        Returns:
            dict: Dictionary containing model summary information including:
                - years: List of years in the model
                - line_items_count: Number of line items
                - categories_count: Number of categories  
                - line_item_generators_count: Number of line item generators
                - constraints_count: Number of constraints
                - line_items_by_category: Dictionary mapping category names to lists of line item names
                - line_item_generator_names: List of line item generator names
                - constraint_names: List of constraint names
                - defined_names_count: Total number of defined names (items that can be referenced)
        """
        # Count items by category
        line_items_by_category = {}
        for category in self._category_definitions:
            items_in_category = [item.name for item in self._line_item_definitions if item.category == category.name]
            if items_in_category:  # Only include categories that have items
                line_items_by_category[category.name] = items_in_category
        
        return {
            'years': self.years,
            'years_count': len(self.years),
            'year_range': f"{min(self.years)} - {max(self.years)}" if self.years else "None",
            'line_items_count': len(self._line_item_definitions),
            'categories_count': len(self._category_definitions),
            'line_item_generators_count': len(self.line_item_generators),
            'constraints_count': len(self.constraints),
            'line_items_by_category': line_items_by_category,
            'line_item_generator_names': [gen.name for gen in self.line_item_generators],
            'constraint_names': [const.name for const in self.constraints],
            'defined_names_count': len(self.defined_names_metadata),
            'category_totals': [item['name'] for item in self.defined_names_metadata if item['source_type'] == 'category']
        }

    def _repr_html_(self) -> str:
        """
        HTML representation for Jupyter notebooks.
        
        Returns:
            str: HTML string for rich display in Jupyter notebooks
        """
        summary = self.summary()
        
        html = """
        <div style="font-family: Arial, sans-serif; margin: 10px;">
            <h3 style="color: #2E8B57; margin-bottom: 15px;">📊 Model Summary</h3>
            
            <div style="display: flex; flex-wrap: wrap; gap: 20px; margin-bottom: 20px;">
                <div style="background: #f8f9fa; padding: 12px; border-radius: 6px; border-left: 4px solid #007acc;">
                    <strong>Years:</strong> {years_count} years<br>
                    <span style="color: #666; font-size: 0.9em;">{year_range}</span>
                </div>
                <div style="background: #f8f9fa; padding: 12px; border-radius: 6px; border-left: 4px solid #28a745;">
                    <strong>Line Items:</strong> {line_items_count}<br>
                    <span style="color: #666; font-size: 0.9em;">Across {categories_count} categories</span>
                </div>
                <div style="background: #f8f9fa; padding: 12px; border-radius: 6px; border-left: 4px solid #ffc107;">
                    <strong>Line Item Generators:</strong> {line_item_generators_count}<br>
                    <strong>Constraints:</strong> {constraints_count}
                </div>
                <div style="background: #f8f9fa; padding: 12px; border-radius: 6px; border-left: 4px solid #6f42c1;">
                    <strong>Total Defined Names:</strong> {defined_names_count}<br>
                    <span style="color: #666; font-size: 0.9em;">Items available for reference</span>
                </div>
            </div>
        """.format(**summary)
        
        # Add categories and their line items
        if summary['line_items_by_category']:
            html += """
            <div style="margin-bottom: 20px;">
                <h4 style="color: #495057; margin-bottom: 10px;">📋 Categories & Line Items</h4>
                <div style="display: grid; grid-template-columns: repeat(auto-fit, minmax(250px, 1fr)); gap: 15px;">
            """
            
            for category, items in summary['line_items_by_category'].items():
                html += f"""
                    <div style="background: #ffffff; border: 1px solid #dee2e6; border-radius: 6px; padding: 12px;">
                        <div style="font-weight: bold; color: #495057; margin-bottom: 8px; border-bottom: 1px solid #dee2e6; padding-bottom: 4px;">
                            {category} ({len(items)} items)
                        </div>
                        <div style="font-size: 0.9em; line-height: 1.4;">
                """
                
                for item in items:
                    html += f'<div style="color: #6c757d; padding: 2px 0;">• {item}</div>'
                
                html += """
                        </div>
                    </div>
                """
            
            html += """
                </div>
            </div>
            """
        
        # Add line item generators if any
        if summary['line_item_generator_names']:
            html += """
            <div style="margin-bottom: 20px;">
                <h4 style="color: #495057; margin-bottom: 10px;">⚙️ Line Item Generators</h4>
                <div style="background: #ffffff; border: 1px solid #dee2e6; border-radius: 6px; padding: 12px;">
            """
            for gen_name in summary['line_item_generator_names']:
                html += f'<span style="display: inline-block; background: #e3f2fd; color: #1976d2; padding: 4px 8px; border-radius: 4px; margin: 2px; font-size: 0.9em;">{gen_name}</span>'
            html += """
                </div>
            </div>
            """
        
        # Add constraints if any
        if summary['constraint_names']:
            html += """
            <div style="margin-bottom: 20px;">
                <h4 style="color: #495057; margin-bottom: 10px;">🔒 Constraints</h4>
                <div style="background: #ffffff; border: 1px solid #dee2e6; border-radius: 6px; padding: 12px;">
            """
            for const_name in summary['constraint_names']:
                html += f'<span style="display: inline-block; background: #fff3e0; color: #f57c00; padding: 4px 8px; border-radius: 4px; margin: 2px; font-size: 0.9em;">{const_name}</span>'
            html += """
                </div>
            </div>
            """
        
        # Add category totals if any
        if summary['category_totals']:
            html += """
            <div style="margin-bottom: 20px;">
                <h4 style="color: #495057; margin-bottom: 10px;">📈 Category Totals</h4>
                <div style="background: #ffffff; border: 1px solid #dee2e6; border-radius: 6px; padding: 12px;">
            """
            for total_name in summary['category_totals']:
                html += f'<span style="display: inline-block; background: #e8f5e8; color: #2e7d32; padding: 4px 8px; border-radius: 4px; margin: 2px; font-size: 0.9em;">{total_name}</span>'
            html += """
                </div>
            </div>
            """
        
        html += """
        </div>
        """
        
        return html

    def _is_last_item_in_category(self, name: str) -> bool:
        """Check if the given item name is the last item in its category"""
        # Find the item with the given name and get its category
        target_item = self.get_line_item_definition(name)
        
        # Get all items in the same category
        items_in_category = [item for item in self._line_item_definitions if item.category == target_item.category]
        
        # Check if this is the last item in the category list
        return items_in_category[-1].name == name

    # ============================================================================
    # CLASS METHODS & ALTERNATIVE CONSTRUCTORS
    # ============================================================================

    def copy(self) -> "Model":
        """
        Create a deep copy of the Model instance.
        
        This method creates a completely independent copy of the model, including
        deep copies of all line items, categories, line item generators, constraints, and
        the value matrix. Changes to the copy will not affect the original model.
        
        Returns:
            Model: A deep copy of the current Model instance
            
        Examples:
            >>> original_model = Model(line_items, years=[2023, 2024])
            >>> copied_model = original_model.copy()  # Changes won't affect original
        """
        # Create deep copies of all mutable objects
        copied_line_items = copy.deepcopy(self._line_item_definitions)
        copied_categories = copy.deepcopy(self._category_definitions)
        copied_line_item_generators = copy.deepcopy(self.line_item_generators)
        copied_constraints = copy.deepcopy(self.constraints)
        copied_years = copy.deepcopy(self.years)
        
        # Create new Model instance with copied objects
        copied_model = Model(
            line_items=copied_line_items,
            years=copied_years,
            categories=copied_categories,
            line_item_generators=copied_line_item_generators,
            constraints=copied_constraints
        )
        
        return copied_model

    def scenario(self, item_updates: list[tuple[str, dict]]) -> "Model":
        """
        Create a new Model instance with the specified changes applied as a scenario.
        
        This method creates a deep copy of the current model and applies the provided
        updates to create a scenario for analysis. The original model remains unchanged.
        This is useful for what-if analysis, sensitivity testing, and comparing different
        scenarios without modifying the base model.
        
        The API matches the update_multiple_line_items method, accepting a list of tuples
        where each tuple contains a line item name and a dictionary of update parameters.
        
        Args:
            item_updates (list[tuple[str, dict]]): List of (name, update_params) tuples.
                Each tuple's first element is the line item name to update.
                Each tuple's second element is a dictionary of parameters to update, 
                which can include: new_name, category, label, values, updated_values, 
                formula, value_format.
                
        Returns:
            Model: A new Model instance with the specified changes applied
            
        Raises:
            ValueError: If any of the updates would result in an invalid model
            KeyError: If any line item name is not found in model
            
        Examples:
            >>> # Create a scenario with updated revenue and cost assumptions
            >>> scenario_model = model.scenario([
            ...     ("revenue", {"updated_values": {2023: 150000, 2024: 165000}}),
            ...     ("costs", {"formula": "revenue * 0.6"})
            ... ])
            >>> 
            >>> # Compare scenarios
            >>> base_profit = model["profit", 2023]
            >>> scenario_profit = scenario_model["profit", 2023]
            >>> print(f"Base: {base_profit}, Scenario: {scenario_profit}")
            >>> 
            >>> # Chain scenarios for complex analysis
            >>> optimistic = model.scenario([("revenue", {"updated_values": {2023: 200000}})])
            >>> pessimistic = model.scenario([("revenue", {"updated_values": {2023: 80000}})])
            
        Note:
            The scenario method preserves all model structure including categories,
            constraints, and line item generators. Only the specified line items
            are modified according to the provided parameters.
        """
        # Create a copy of the current model
        scenario_model = self.copy()
        
        # Apply updates to the copied model using the existing update functionality
        scenario_model.update.update_multiple_line_items(item_updates)
        
        return scenario_model

    def compare(self, other_model) -> Compare:
        """
        Create a comparison analysis between this model and another model.
        
        This method returns a Compare instance that provides comprehensive methods
        for analyzing differences between two models. The comparison includes value
        differences, structural changes, and analytical tools for understanding
        the impact of changes.
        
        Args:
            other_model (Model): The model to compare against this one
            
        Returns:
            Compare: A Compare instance with methods for analyzing differences
            
        Raises:
            ValueError: If models have no overlapping years for comparison
            
        Examples:
            >>> # Compare base model with scenario
            >>> base_model = Model(line_items, years=[2023, 2024])
            >>> scenario_model = base_model.scenario([("revenue", {"formula": "1200"})])
            >>> comparison = base_model.compare(scenario_model)
            >>> 
            >>> # Analyze differences
            >>> comparison.difference("revenue", 2023)  # Absolute difference
            >>> comparison.percent_difference("revenue", 2023)  # Percentage difference
            >>> comparison.largest_changes(5)  # Top 5 changes
            >>> 
            >>> # Structural analysis
            >>> comparison.structural_changes()  # What changed structurally
            >>> comparison.summary_stats()  # Overall comparison statistics
            >>> 
            >>> # Export and reporting
            >>> comparison.to_dataframe()  # DataFrame of all differences
            >>> comparison.report()  # Text summary
            >>> 
            >>> # Financial impact analysis
            >>> comparison.net_impact(2023)  # Total impact in 2023
            >>> comparison.category_difference("revenue")  # Category-level changes
            
        Available Compare Methods:
            - difference(item, year): Absolute difference for specific item/year
            - percent_difference(item, year): Percentage difference
            - ratio(item, year): Ratio between models
            - all_differences(): DataFrame of all differences
            - structural_changes(): Added/removed items and formula changes
            - largest_changes(n): Top N items with biggest changes
            - category_difference(category): Category-level differences
            - summary_stats(): Overall comparison statistics
            - net_impact(year): Total financial impact for a year
            - to_dataframe(): Export to structured DataFrame
            - report(): Formatted text summary
        """
        from ..compare import Compare
        return Compare(self, other_model)

    # ============================================================================
    # SERIALIZATION METHODS
    # ============================================================================
    # Serialization methods are provided by SerializationMixin





<|MERGE_RESOLUTION|>--- conflicted
+++ resolved
@@ -380,15 +380,10 @@
         """
         if isinstance(key, tuple):
             key_name, year = key
-<<<<<<< HEAD
             return self.value(key_name, year)
-        raise KeyError("Key must be a tuple of (item_name, year).")
-=======
-            return self.get_value(key_name, year)
         elif isinstance(key, str):
             return self.line_item(key)
         raise KeyError("Key must be a tuple of (item_name, year) or a string item_name.")
->>>>>>> 9a40f0e8
     
     def value(self, name: str, year: int) -> float:
         """
@@ -418,12 +413,8 @@
             Dictionary-style lookup is also supported:
             
             ```python
-<<<<<<< HEAD
             model["revenue", 2023]  # Equivalent to model.value("revenue", 2023)
-=======
-            model["revenue", 2023]  # Equivalent to model.get_value("revenue", 2023)
             model["revenue"]        # Returns LineItemResults object (equivalent to model.line_item("revenue"))
->>>>>>> 9a40f0e8
             ```
         """
         name_lookup = {item['name']: item for item in self.defined_names_metadata}
