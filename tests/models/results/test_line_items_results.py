import pandas as pd
import pytest

from pyproforma import Category, LineItem, Model
from pyproforma.models.results import LineItemResults, LineItemsResults


# Module-level fixtures available to all test classes
@pytest.fixture
def basic_line_items():
    """Create basic line items for testing."""
    return [
        LineItem(
            name="product_sales",
            category="income",
            label="Product Sales",
            values={2023: 100000, 2024: 120000, 2025: 140000},
            value_format="no_decimals",
        ),
        LineItem(
            name="service_revenue",
            category="income",
            label="Service Revenue",
            values={2023: 50000, 2024: 60000, 2025: 70000},
            value_format="no_decimals",
        ),
        LineItem(
            name="salaries",
            category="costs",
            label="Salaries",
            values={2023: 40000, 2024: 45000, 2025: 50000},
            value_format="no_decimals",
        ),
        LineItem(
            name="office_rent",
            category="costs",
            label="Office Rent",
            values={2023: 24000, 2024: 24000, 2025: 24000},
            value_format="no_decimals",
        ),
    ]


@pytest.fixture
def basic_categories():
    """Create basic categories for testing."""
    return [
        Category(name="income", label="Income"),
        Category(name="costs", label="Costs"),
        Category(name="metrics", label="Metrics"),
    ]


@pytest.fixture
def model_with_line_items(basic_line_items, basic_categories):
    """Create a model with line items for testing."""
    return Model(
        line_items=basic_line_items,
        years=[2023, 2024, 2025],
        categories=basic_categories,
    )


class TestLineItemsResultsInitialization:
    """Test LineItemsResults initialization and basic properties."""

    def test_init_valid_line_items(self, model_with_line_items):
        """Test LineItemsResults initialization with valid line items."""
        items = LineItemsResults(
            model_with_line_items, ["product_sales", "service_revenue"]
        )

        assert items.model is model_with_line_items
        assert len(items.names) == 2
        assert "product_sales" in items.names
        assert "service_revenue" in items.names

    def test_init_single_line_item(self, model_with_line_items):
        """Test LineItemsResults initialization with a single line item."""
        items = LineItemsResults(model_with_line_items, ["product_sales"])

        assert items.model is model_with_line_items
        assert len(items.names) == 1
        assert items.names == ["product_sales"]

    def test_init_all_line_items(self, model_with_line_items):
        """Test LineItemsResults initialization with all line items."""
        all_names = model_with_line_items.line_item_names
        items = LineItemsResults(model_with_line_items, all_names)

        assert items.model is model_with_line_items
        assert len(items.names) == 4
        assert set(items.names) == set(all_names)

    def test_init_empty_list_raises_error(self, model_with_line_items):
        """Test that empty list raises ValueError."""
        with pytest.raises(ValueError) as exc_info:
            LineItemsResults(model_with_line_items, [])
        assert "non-empty list" in str(exc_info.value)

    def test_init_none_raises_error(self, model_with_line_items):
        """Test that None raises ValueError."""
        with pytest.raises(ValueError) as exc_info:
            LineItemsResults(model_with_line_items, None)
        assert "must be a list" in str(exc_info.value)

    def test_init_string_raises_error(self, model_with_line_items):
        """Test that passing a string instead of list raises ValueError."""
        with pytest.raises(ValueError) as exc_info:
            LineItemsResults(model_with_line_items, "product_sales")
        assert "must be a list" in str(exc_info.value)

    def test_init_tuple_raises_error(self, model_with_line_items):
        """Test that passing a tuple instead of list raises ValueError."""
        with pytest.raises(ValueError) as exc_info:
            LineItemsResults(
                model_with_line_items, ("product_sales", "service_revenue")
            )
        assert "must be a list" in str(exc_info.value)

    def test_init_set_raises_error(self, model_with_line_items):
        """Test that passing a set instead of list raises ValueError."""
        with pytest.raises(ValueError) as exc_info:
            LineItemsResults(
                model_with_line_items, {"product_sales", "service_revenue"}
            )
        assert "must be a list" in str(exc_info.value)

    def test_init_integer_raises_error(self, model_with_line_items):
        """Test that passing an integer instead of list raises ValueError."""
        with pytest.raises(ValueError) as exc_info:
            LineItemsResults(model_with_line_items, 123)
        assert "must be a list" in str(exc_info.value)

    def test_init_dict_raises_error(self, model_with_line_items):
        """Test that passing a dict instead of list raises ValueError."""
        with pytest.raises(ValueError) as exc_info:
            LineItemsResults(
                model_with_line_items, {"product_sales": 1, "service_revenue": 2}
            )
        assert "must be a list" in str(exc_info.value)

    def test_init_invalid_line_item_name_raises_error(self, model_with_line_items):
        """Test that invalid line item name raises KeyError."""
        with pytest.raises(KeyError) as exc_info:
            LineItemsResults(model_with_line_items, ["nonexistent"])
        assert "nonexistent" in str(exc_info.value)
        assert "not found in model" in str(exc_info.value)

    def test_init_mixed_valid_invalid_names_raises_error(self, model_with_line_items):
        """Test that having one invalid name in the list raises KeyError."""
        with pytest.raises(KeyError) as exc_info:
            LineItemsResults(
                model_with_line_items, ["product_sales", "invalid_name", "salaries"]
            )
        assert "invalid_name" in str(exc_info.value)


class TestLineItemsResultsNamesProperty:
    """Test the names property of LineItemsResults."""

    def test_names_property_returns_list(self, model_with_line_items):
        """Test that names property returns a list of line item names."""
        items = LineItemsResults(
            model_with_line_items, ["product_sales", "service_revenue"]
        )

        names = items.names
        assert isinstance(names, list)
        assert len(names) == 2
        assert names == ["product_sales", "service_revenue"]

    def test_names_property_returns_copy(self, model_with_line_items):
        """Test that names property returns a copy, not the original list."""
        items = LineItemsResults(
            model_with_line_items, ["product_sales", "service_revenue"]
        )

        names = items.names
        names.append("salaries")

        # Original should not be modified
        assert len(items.names) == 2
        assert "salaries" not in items.names

    def test_names_property_preserves_order(self, model_with_line_items):
        """Test that names property preserves the order of line items."""
        items = LineItemsResults(
            model_with_line_items, ["salaries", "product_sales", "office_rent"]
        )

        names = items.names
        assert names == ["salaries", "product_sales", "office_rent"]


class TestLineItemsResultsSetCategoryMethod:
    """Test the set_category method of LineItemsResults."""

    def test_set_category_updates_all_items(self, model_with_line_items):
        """Test that set_category updates category for all line items."""
        items = LineItemsResults(
            model_with_line_items, ["product_sales", "service_revenue"]
        )

        # Set category to 'costs'
        items.set_category("costs")

        # Verify both items now have 'costs' category
        product_sales = model_with_line_items.line_item("product_sales")
        service_revenue = model_with_line_items.line_item("service_revenue")

        assert product_sales.category == "costs"
        assert service_revenue.category == "costs"

    def test_set_category_creates_new_category(self, model_with_line_items):
        """Test that set_category creates a new category if it doesn't exist."""
        items = LineItemsResults(
            model_with_line_items, ["product_sales", "service_revenue"]
        )

        # Set to a new category
        items.set_category("new_category")

        # Verify category was created and items were updated
        assert "new_category" in model_with_line_items.category_names
        product_sales = model_with_line_items.line_item("product_sales")
        assert product_sales.category == "new_category"

    def test_set_category_with_single_item(self, model_with_line_items):
        """Test set_category with a single line item."""
        items = LineItemsResults(model_with_line_items, ["product_sales"])

        items.set_category("metrics")

        product_sales = model_with_line_items.line_item("product_sales")
        assert product_sales.category == "metrics"

    def test_set_category_with_multiple_items_different_categories(
        self, model_with_line_items
    ):
        """Test set_category with items from different original categories."""
        items = LineItemsResults(
            model_with_line_items, ["product_sales", "salaries", "office_rent"]
        )

        # Original categories: product_sales=income, salaries=costs, office_rent=costs
        items.set_category("expenses")

        # Verify all items now have 'expenses' category
        for name in ["product_sales", "salaries", "office_rent"]:
            item = model_with_line_items.line_item(name)
            assert item.category == "expenses"


class TestLineItemsResultsLineItemMethod:
    """Test the line_item method of LineItemsResults."""

    def test_line_item_returns_line_item_results(self, model_with_line_items):
        """Test that line_item returns a LineItemResults object."""
        items = LineItemsResults(
            model_with_line_items, ["product_sales", "service_revenue"]
        )

        result = items.line_item("product_sales")

        assert isinstance(result, LineItemResults)
        assert result.name == "product_sales"
        assert result.model is model_with_line_items

    def test_line_item_returns_correct_item(self, model_with_line_items):
        """Test that line_item returns the correct LineItemResults."""
        items = LineItemsResults(
            model_with_line_items, ["product_sales", "service_revenue", "salaries"]
        )

        # Get each item and verify
        product_sales = items.line_item("product_sales")
        service_revenue = items.line_item("service_revenue")
        salaries = items.line_item("salaries")

        assert product_sales.name == "product_sales"
        assert service_revenue.name == "service_revenue"
        assert salaries.name == "salaries"

    def test_line_item_raises_error_for_non_included_item(self, model_with_line_items):
        """Test that line_item raises KeyError for non-included items."""
        items = LineItemsResults(
            model_with_line_items, ["product_sales", "service_revenue"]
        )

        # salaries exists in model but not in this LineItemsResults
        with pytest.raises(KeyError) as exc_info:
            items.line_item("salaries")

        assert "salaries" in str(exc_info.value)
        assert "not found in this LineItemsResults" in str(exc_info.value)

    def test_line_item_raises_error_for_invalid_item(self, model_with_line_items):
        """Test that line_item raises KeyError for completely invalid items."""
        items = LineItemsResults(
            model_with_line_items, ["product_sales", "service_revenue"]
        )

        with pytest.raises(KeyError) as exc_info:
            items.line_item("nonexistent")

        assert "nonexistent" in str(exc_info.value)

    def test_line_item_can_access_all_included_items(self, model_with_line_items):
        """Test that all included items can be accessed via line_item."""
        all_names = ["product_sales", "service_revenue", "salaries", "office_rent"]
        items = LineItemsResults(model_with_line_items, all_names)

        # Should be able to access all items without error
        for name in all_names:
            result = items.line_item(name)
            assert result.name == name


class TestLineItemsResultsDisplayMethods:
    """Test display and summary methods of LineItemsResults."""

    def test_str_returns_summary(self, model_with_line_items):
        """Test that __str__ returns the summary."""
        items = LineItemsResults(
            model_with_line_items, ["product_sales", "service_revenue"]
        )

        str_repr = str(items)

        assert "LineItemsResults" in str_repr
        assert "Number of Items: 2" in str_repr
        assert "product_sales" in str_repr
        assert "service_revenue" in str_repr

    def test_repr_shows_num_items(self, model_with_line_items):
        """Test that __repr__ shows number of items."""
        items = LineItemsResults(
            model_with_line_items, ["product_sales", "service_revenue", "salaries"]
        )

        repr_str = repr(items)

        assert "LineItemsResults" in repr_str
        assert "num_items=3" in repr_str

    def test_summary_plain_text(self, model_with_line_items):
        """Test summary method with plain text output."""
        items = LineItemsResults(model_with_line_items, ["product_sales", "salaries"])

        summary = items.summary(html=False)

        assert "LineItemsResults" in summary
        assert "Number of Items: 2" in summary
        assert "product_sales, salaries" in summary
        assert "<br>" not in summary

    def test_summary_html(self, model_with_line_items):
        """Test summary method with HTML output."""
        items = LineItemsResults(model_with_line_items, ["product_sales", "salaries"])

        summary = items.summary(html=True)

        assert "<pre>" in summary
        assert "</pre>" in summary
        assert "<br>" in summary
        assert "LineItemsResults" in summary

    def test_repr_html(self, model_with_line_items):
        """Test _repr_html_ method for Jupyter notebooks."""
        items = LineItemsResults(model_with_line_items, ["product_sales", "salaries"])

        html = items._repr_html_()

        assert "<pre>" in html
        assert "</pre>" in html
        assert "<br>" in html


class TestLineItemsResultsModelIntegration:
    """Test integration with Model.line_items() method."""

    def test_model_line_items_method_returns_line_items_results(
        self, model_with_line_items
    ):
        """Test that Model.line_items() returns LineItemsResults."""
        items = model_with_line_items.line_items(["product_sales", "service_revenue"])

        assert isinstance(items, LineItemsResults)
        assert items.model is model_with_line_items
        assert len(items.names) == 2

    def test_model_line_items_with_empty_list_raises_error(self, model_with_line_items):
        """Test that Model.line_items() with empty list raises error."""
        with pytest.raises(ValueError):
            model_with_line_items.line_items([])

    def test_model_line_items_with_invalid_name_raises_error(
        self, model_with_line_items
    ):
        """Test that Model.line_items() with invalid name raises error."""
        with pytest.raises(KeyError):
            model_with_line_items.line_items(["invalid_name"])

    def test_model_line_items_end_to_end(self, model_with_line_items):
        """Test end-to-end usage of Model.line_items()."""
        # Get multiple line items
        items = model_with_line_items.line_items(
            ["product_sales", "service_revenue", "salaries"]
        )

        # Check names
        assert set(items.names) == {"product_sales", "service_revenue", "salaries"}

        # Set category for all
        items.set_category("financial_items")

        # Verify category was set
        for name in items.names:
            item = model_with_line_items.line_item(name)
            assert item.category == "financial_items"

        # Get individual item
        product_sales = items.line_item("product_sales")
        assert product_sales.name == "product_sales"
        assert product_sales.category == "financial_items"


class TestLineItemsResultsEdgeCases:
    """Test edge cases and error handling."""

    def test_duplicate_names_in_list(self, model_with_line_items):
        """Test that duplicate names in the list are handled."""
        # Should not raise an error, but might want to deduplicate
        items = LineItemsResults(
            model_with_line_items, ["product_sales", "product_sales"]
        )

        # Both instances refer to the same item
        assert len(items.names) == 2
        assert items.names == ["product_sales", "product_sales"]

    def test_set_category_on_empty_model(self):
        """Test set_category with model that has no categories."""
        model = Model(years=[2023, 2024])
        model.update.add_line_item(
            name="item1", category="cat1", values={2023: 100, 2024: 200}
        )
        model.update.add_line_item(
            name="item2", category="cat1", values={2023: 150, 2024: 250}
        )

        items = model.line_items(["item1", "item2"])
        items.set_category("new_cat")

        # Should create new category
        assert "new_cat" in model.category_names
        assert model.line_item("item1").category == "new_cat"
        assert model.line_item("item2").category == "new_cat"

    def test_names_property_immutability(self, model_with_line_items):
        """Test that modifying returned names list doesn't affect internal state."""
        items = LineItemsResults(
            model_with_line_items, ["product_sales", "service_revenue"]
        )

        names1 = items.names
        names1.clear()

        # Getting names again should still return the original list
        names2 = items.names
        assert len(names2) == 2
        assert "product_sales" in names2


class TestLineItemsResultsTableMethod:
    """Test the table method of LineItemsResults."""

    def test_table_returns_table_object(self, model_with_line_items):
        """Test that table method returns a Table object."""
        items = LineItemsResults(
            model_with_line_items, ["product_sales", "service_revenue"]
        )

        table = items.table()

        # Should return a Table object
        assert table is not None
        assert hasattr(table, "rows")

    def test_table_includes_only_specified_line_items(self, model_with_line_items):
        """Test that table only includes the line items in this results set."""
        items = LineItemsResults(
            model_with_line_items, ["product_sales", "service_revenue"]
        )

        table = items.table()

        # Check that only the specified items are in the table
        # Get all row labels (excluding potential category headers)
        row_labels = []
        for row in table.rows:
            if hasattr(row, "cells") and len(row.cells) > 0:
                cell_value = row.cells[0].value
                # Skip category headers and focus on line item labels
                if cell_value not in ["Income", "Costs"]:  # Category names
                    row_labels.append(cell_value)

        # Should contain the labels for our line items
        assert "Product Sales" in row_labels
        assert "Service Revenue" in row_labels
        # Should not contain labels for items not in the results set
        assert "Salaries" not in row_labels
        assert "Office Rent" not in row_labels

    def test_table_with_single_line_item(self, model_with_line_items):
        """Test table method with a single line item."""
        items = LineItemsResults(model_with_line_items, ["product_sales"])

        table = items.table()

        assert table is not None
        # Should have at least one row for the line item
        assert len(table.rows) >= 1

        # Check that the correct item is included
        row_labels = [
            row.cells[0].value
            for row in table.rows
            if hasattr(row, "cells") and len(row.cells) > 0
        ]
        assert "Product Sales" in row_labels

    def test_table_with_group_by_category_true(self, model_with_line_items):
        """Test table method with group_by_category=True."""
        items = LineItemsResults(
            model_with_line_items, ["product_sales", "service_revenue", "salaries"]
        )

        table = items.table(group_by_category=True)

        assert table is not None

        # Should include category headers
        row_labels = [
            row.cells[0].value
            for row in table.rows
            if hasattr(row, "cells") and len(row.cells) > 0
        ]

        # Should have category headers
        assert "Income" in row_labels  # Category for product_sales and service_revenue
        assert "Costs" in row_labels  # Category for salaries
        # And the line item labels
        assert "Product Sales" in row_labels
        assert "Service Revenue" in row_labels
        assert "Salaries" in row_labels

    def test_table_with_include_percent_change_true(self, model_with_line_items):
        """Test table method with include_percent_change=True."""
        items = LineItemsResults(
            model_with_line_items, ["product_sales", "service_revenue"]
        )

        table = items.table(include_percent_change=True)

        assert table is not None

        # Should have more rows due to percent change rows
        row_labels = [
            row.cells[0].value
            for row in table.rows
            if hasattr(row, "cells") and len(row.cells) > 0
        ]

        # Should include both item labels and percent change labels
        assert "Product Sales" in row_labels
        assert "Product Sales % Change" in row_labels
        assert "Service Revenue" in row_labels
        assert "Service Revenue % Change" in row_labels

    def test_table_with_included_cols(self, model_with_line_items):
        """Test table method with custom included_cols."""
        items = LineItemsResults(
            model_with_line_items, ["product_sales", "service_revenue"]
        )

        table = items.table(included_cols=["name", "label"])

        assert table is not None
        # Table should be created successfully with custom columns
        assert len(table.rows) >= 2  # At least one row per line item

    def test_table_with_hardcoded_color(self, model_with_line_items):
        """Test table method with hardcoded_color parameter."""
        items = LineItemsResults(
            model_with_line_items, ["product_sales", "service_revenue"]
        )

        table = items.table(hardcoded_color="blue")

        assert table is not None
        # Should create table successfully with color parameter
        assert len(table.rows) >= 2

    def test_table_with_multiple_kwargs(self, model_with_line_items):
        """Test table method with multiple keyword arguments."""
        items = LineItemsResults(
            model_with_line_items, ["product_sales", "service_revenue", "salaries"]
        )

        table = items.table(
            group_by_category=True,
            include_percent_change=True,
            included_cols=["label"],
            hardcoded_color="red",
        )

        assert table is not None
        # Should handle multiple parameters without error
        row_labels = [
            row.cells[0].value
            for row in table.rows
            if hasattr(row, "cells") and len(row.cells) > 0
        ]

        # Should have category grouping and percent changes
        assert "Income" in row_labels
        assert "Product Sales" in row_labels
        assert "Product Sales % Change" in row_labels

    def test_table_with_all_line_items(self, model_with_line_items):
        """Test table method when results set includes all line items."""
        all_names = model_with_line_items.line_item_names
        items = LineItemsResults(model_with_line_items, all_names)

        table = items.table()

        assert table is not None

        # Should include all line item labels
        row_labels = [
            row.cells[0].value
            for row in table.rows
            if hasattr(row, "cells") and len(row.cells) > 0
        ]

        assert "Product Sales" in row_labels
        assert "Service Revenue" in row_labels
        assert "Salaries" in row_labels
        assert "Office Rent" in row_labels

    def test_table_filters_correctly_from_model_items(self, model_with_line_items):
        """Test that table correctly filters from the full model."""
        # Create results with subset of items
        items = LineItemsResults(
            model_with_line_items, ["product_sales", "office_rent"]
        )

        table = items.table()

        # Get the line item labels from the table
        row_labels = [
            row.cells[0].value
            for row in table.rows
            if hasattr(row, "cells")
            and len(row.cells) > 0
            and row.cells[0].value not in ["Income", "Costs"]  # Skip category headers
        ]

        # Should only contain the specified items
        assert "Product Sales" in row_labels
        assert "Office Rent" in row_labels
        # Should not contain the items not in the results set
        assert "Service Revenue" not in row_labels
        assert "Salaries" not in row_labels

    def test_table_uses_model_tables_line_items(self, model_with_line_items):
        """Test that table method properly delegates to model.tables.line_items."""
        items = LineItemsResults(
            model_with_line_items, ["product_sales", "service_revenue"]
        )

        # Call table method
        table = items.table(group_by_category=True)

        # Verify it produces the same result as calling model.tables.line_items directly
        direct_table = model_with_line_items.tables.line_items(
            line_item_names=["product_sales", "service_revenue"], group_by_category=True
        )

        # Should have the same number of rows
        assert len(table.rows) == len(direct_table.rows)

        # Should have the same row labels
        table_labels = [
            row.cells[0].value
            for row in table.rows
            if hasattr(row, "cells") and len(row.cells) > 0
        ]
        direct_labels = [
            row.cells[0].value
            for row in direct_table.rows
            if hasattr(row, "cells") and len(row.cells) > 0
        ]
        assert table_labels == direct_labels


class TestLineItemsResultsTotalMethod:
    """Test the total method of LineItemsResults."""

    def test_total_sums_all_line_items(self, model_with_line_items):
        """Test that total method sums all line items for a given year."""
        items = LineItemsResults(
            model_with_line_items, ["product_sales", "service_revenue"]
        )

        # Total for 2023: product_sales=100000 + service_revenue=50000 = 150000
        total_2023 = items.total(2023)
        assert total_2023 == 150000.0

        # Total for 2024: product_sales=120000 + service_revenue=60000 = 180000
        total_2024 = items.total(2024)
        assert total_2024 == 180000.0

        # Total for 2025: product_sales=140000 + service_revenue=70000 = 210000
        total_2025 = items.total(2025)
        assert total_2025 == 210000.0

    def test_total_with_single_item(self, model_with_line_items):
        """Test total method with a single line item."""
        items = LineItemsResults(model_with_line_items, ["product_sales"])

        # Should return the value of the single item
        total_2023 = items.total(2023)
        assert total_2023 == 100000.0

        total_2024 = items.total(2024)
        assert total_2024 == 120000.0

    def test_total_with_all_items(self, model_with_line_items):
        """Test total method with all line items in the model."""
        all_names = model_with_line_items.line_item_names
        items = LineItemsResults(model_with_line_items, all_names)

        # Total for 2023: 100000 + 50000 + 40000 + 24000 = 214000
        total_2023 = items.total(2023)
        assert total_2023 == 214000.0

        # Total for 2024: 120000 + 60000 + 45000 + 24000 = 249000
        total_2024 = items.total(2024)
        assert total_2024 == 249000.0

    def test_total_treats_none_as_zero(self):
        """Test that total method treats None values as 0."""
        from pyproforma import Category, LineItem, Model

        # Create line items where some have None values
        line_items = [
            LineItem(
                name="item1",
                category="test",
                label="Item 1",
                values={2023: 100.0, 2024: None, 2025: 200.0},  # None in 2024
            ),
            LineItem(
                name="item2",
                category="test",
                label="Item 2",
                values={2023: 50.0, 2024: 75.0, 2025: None},  # None in 2025
            ),
        ]

        categories = [Category(name="test", label="Test")]
        model = Model(
            line_items=line_items, years=[2023, 2024, 2025], categories=categories
        )

        items = model.line_items(["item1", "item2"])

        # 2023: 100 + 50 = 150 (no None values)
        assert items.total(2023) == 150.0

        # 2024: 0 + 75 = 75 (item1 is None, treated as 0)
        assert items.total(2024) == 75.0

        # 2025: 200 + 0 = 200 (item2 is None, treated as 0)
        assert items.total(2025) == 200.0

    def test_total_with_negative_values(self, model_with_line_items):
        """Test total method with negative values (e.g., expenses)."""
        items = LineItemsResults(model_with_line_items, ["salaries", "office_rent"])

        # Both are expenses (negative impact), but stored as positive values
        # Total for 2023: salaries=40000 + office_rent=24000 = 64000
        total_2023 = items.total(2023)
        assert total_2023 == 64000.0

        # Total for 2024: salaries=45000 + office_rent=24000 = 69000
        total_2024 = items.total(2024)
        assert total_2024 == 69000.0

    def test_total_mixed_revenue_and_expenses(self, model_with_line_items):
        """Test total method with mixed revenue and expense items."""
        items = LineItemsResults(model_with_line_items, ["product_sales", "salaries"])

        # Mix of revenue and expense
        # Total for 2023: product_sales=100000 + salaries=40000 = 140000
        total_2023 = items.total(2023)
        assert total_2023 == 140000.0

        # Total for 2024: product_sales=120000 + salaries=45000 = 165000
        total_2024 = items.total(2024)
        assert total_2024 == 165000.0

    def test_total_invalid_year_raises_error(self, model_with_line_items):
        """Test that total method raises ValueError for invalid year."""
        items = LineItemsResults(
            model_with_line_items, ["product_sales", "service_revenue"]
        )

        # Test with year not in model
        with pytest.raises(ValueError) as exc_info:
            items.total(2030)

        assert "Year 2030 not found in model" in str(exc_info.value)
        assert "Available years: [2023, 2024, 2025]" in str(exc_info.value)

    def test_total_empty_items_list_returns_zero(self):
        """Test total method with empty line items list."""
        from pyproforma import Model

        # Create model with no line items for this results set
        model = Model(years=[2023, 2024], categories=[])

        # This should raise an error during initialization since we require
        # non-empty list
        with pytest.raises(ValueError):
            LineItemsResults(model, [])

    def test_total_returns_float(self, model_with_line_items):
        """Test that total method always returns a float."""
        items = LineItemsResults(model_with_line_items, ["product_sales"])

        total = items.total(2023)
        assert isinstance(total, float)
        assert total == 100000.0

    def test_total_with_zero_values(self):
        """Test total method when some items have zero values."""
        from pyproforma import Category, LineItem, Model

        line_items = [
            LineItem(
                name="item1",
                category="test",
                label="Item 1",
                values={2023: 0.0, 2024: 100.0},
            ),
            LineItem(
                name="item2",
                category="test",
                label="Item 2",
                values={2023: 50.0, 2024: 0.0},
            ),
        ]

        categories = [Category(name="test", label="Test")]
        model = Model(line_items=line_items, years=[2023, 2024], categories=categories)

        items = model.line_items(["item1", "item2"])

        # 2023: 0 + 50 = 50
        assert items.total(2023) == 50.0

        # 2024: 100 + 0 = 100
        assert items.total(2024) == 100.0


<<<<<<< HEAD
class TestLineItemsResultsToDataFrameMethod:
    """Test to_dataframe method of LineItemsResults."""

    def test_to_dataframe_returns_pandas_dataframe(self, model_with_line_items):
        """Test to_dataframe method returns pandas DataFrame with correct structure."""
        items = LineItemsResults(
            model_with_line_items, ["product_sales", "service_revenue"]
        )

        df = items.to_dataframe()

        assert isinstance(df, pd.DataFrame)
        assert df.columns.tolist() == [2023, 2024, 2025]
        assert "product_sales" in df.index
        assert "service_revenue" in df.index

    def test_to_dataframe_returns_correct_values(self, model_with_line_items):
        """Test to_dataframe method returns correct values."""
        items = LineItemsResults(
            model_with_line_items, ["product_sales", "service_revenue"]
        )

        df = items.to_dataframe()

        assert df.loc["product_sales", 2023] == 100000
        assert df.loc["product_sales", 2024] == 120000
        assert df.loc["product_sales", 2025] == 140000
        assert df.loc["service_revenue", 2023] == 50000
        assert df.loc["service_revenue", 2024] == 60000
        assert df.loc["service_revenue", 2025] == 70000

    def test_to_dataframe_with_single_item(self, model_with_line_items):
        """Test to_dataframe method with a single line item."""
        items = LineItemsResults(model_with_line_items, ["product_sales"])

        df = items.to_dataframe()

        assert isinstance(df, pd.DataFrame)
        assert df.columns.tolist() == [2023, 2024, 2025]
        assert df.index.tolist() == ["product_sales"]
        assert df.loc["product_sales", 2023] == 100000
        assert df.loc["product_sales", 2024] == 120000
        assert df.loc["product_sales", 2025] == 140000

    def test_to_dataframe_with_all_items(self, model_with_line_items):
        """Test to_dataframe method with all line items in the model."""
        all_names = model_with_line_items.line_item_names
        items = LineItemsResults(model_with_line_items, all_names)

        df = items.to_dataframe()

        assert isinstance(df, pd.DataFrame)
        assert len(df.index) == 4  # All 4 line items
        assert set(df.index) == set(all_names)
        assert df.columns.tolist() == [2023, 2024, 2025]

        # Verify some values
        assert df.loc["product_sales", 2023] == 100000
        assert df.loc["salaries", 2024] == 45000
        assert df.loc["office_rent", 2025] == 24000

    def test_to_dataframe_preserves_item_order(self, model_with_line_items):
        """Test that to_dataframe preserves the order of line items."""
        items = LineItemsResults(
            model_with_line_items, ["salaries", "product_sales", "office_rent"]
        )

        df = items.to_dataframe()

        assert df.index.tolist() == ["salaries", "product_sales", "office_rent"]

    def test_to_dataframe_with_different_items(self, model_with_line_items):
        """Test to_dataframe method with different line items."""
        items = LineItemsResults(model_with_line_items, ["salaries", "office_rent"])

        df = items.to_dataframe()

        assert isinstance(df, pd.DataFrame)
        assert df.columns.tolist() == [2023, 2024, 2025]
        assert "salaries" in df.index
        assert "office_rent" in df.index
        assert df.loc["salaries", 2023] == 40000
        assert df.loc["office_rent", 2024] == 24000

    def test_to_dataframe_with_none_values(self):
        """Test to_dataframe method when some items have None values."""
        from pyproforma import Category, LineItem, Model

        line_items = [
            LineItem(
                name="item1",
                category="test",
                label="Item 1",
                values={2023: 100.0, 2024: None, 2025: 200.0},
            ),
            LineItem(
                name="item2",
                category="test",
                label="Item 2",
                values={2023: 50.0, 2024: 75.0, 2025: None},
            ),
        ]

        categories = [Category(name="test", label="Test")]
        model = Model(
            line_items=line_items, years=[2023, 2024, 2025], categories=categories
        )

        items = model.line_items(["item1", "item2"])
        df = items.to_dataframe()

        assert isinstance(df, pd.DataFrame)
        assert df.loc["item1", 2023] == 100.0
        assert pd.isna(df.loc["item1", 2024])  # None becomes NaN in pandas
        assert df.loc["item1", 2025] == 200.0
        assert df.loc["item2", 2023] == 50.0
        assert df.loc["item2", 2024] == 75.0
        assert pd.isna(df.loc["item2", 2025])  # None becomes NaN in pandas

    def test_to_dataframe_matches_category_pattern(self, model_with_line_items):
        """Test that to_dataframe follows the same pattern as CategoryResults."""
        # Get DataFrame from LineItemsResults
        items = LineItemsResults(
            model_with_line_items, ["product_sales", "service_revenue"]
        )
        items_df = items.to_dataframe()

        # Get DataFrame from CategoryResults (which contains the same items)
        from pyproforma.models.results import CategoryResults

        category = CategoryResults(model_with_line_items, "income")
        category_df = category.to_dataframe()

        # Both should have the same structure and values
        assert items_df.columns.tolist() == category_df.columns.tolist()
        assert items_df.index.tolist() == category_df.index.tolist()
        assert items_df.equals(category_df)

    def test_to_dataframe_consistency_with_line_item_results(
        self, model_with_line_items
    ):
        """Test that to_dataframe is consistent with individual LineItemResults."""
        items = LineItemsResults(
            model_with_line_items, ["product_sales", "service_revenue"]
        )
        items_df = items.to_dataframe()

        # Get individual line item DataFrames
        product_sales_df = model_with_line_items.line_item(
            "product_sales"
        ).to_dataframe()
        service_revenue_df = model_with_line_items.line_item(
            "service_revenue"
        ).to_dataframe()

        # Combine them manually
        combined_df = pd.concat([product_sales_df, service_revenue_df])

        # Should match the items DataFrame
        assert items_df.equals(combined_df)
=======
class TestLineItemsResultsLineItemsChartMethod:
    """Test line_items_chart method of LineItemsResults."""

    @pytest.fixture
    def line_items_results(self, model_with_line_items):
        """Create a LineItemsResults instance for testing."""
        return LineItemsResults(
            model_with_line_items, ["product_sales", "service_revenue"]
        )

    def test_line_items_chart_method_returns_figure(self, line_items_results):
        """Test line_items_chart method returns a plotly figure."""
        from unittest.mock import Mock, patch

        with patch("pyproforma.charts.charts.Charts.line_items") as mock_line_items:
            mock_figure = Mock()
            mock_line_items.return_value = mock_figure

            result = line_items_results.line_items_chart()

            assert result is mock_figure

    def test_line_items_chart_method_passes_parameters(self, line_items_results):
        """Test line_items_chart method passes correct parameters."""
        from unittest.mock import patch

        with patch("pyproforma.charts.charts.Charts.line_items") as mock_line_items:
            line_items_results.line_items_chart(
                title="Custom Title",
                width=1000,
                height=700,
                template="plotly_dark",
                value_format="currency",
            )

            mock_line_items.assert_called_once_with(
                ["product_sales", "service_revenue"],
                title="Custom Title",
                width=1000,
                height=700,
                template="plotly_dark",
                value_format="currency",
            )

    def test_line_items_chart_method_uses_line_item_names(self, line_items_results):
        """Test line_items_chart method uses line items from the results set."""
        from unittest.mock import patch

        with patch("pyproforma.charts.charts.Charts.line_items") as mock_line_items:
            line_items_results.line_items_chart()

            # Verify it passes the line item names from the results set
            mock_line_items.assert_called_once_with(
                ["product_sales", "service_revenue"],
                title="Line Items",
                width=800,
                height=600,
                template="plotly_white",
                value_format=None,
            )

    def test_line_items_chart_method_with_default_title(self, line_items_results):
        """Test line_items_chart method generates default title."""
        from unittest.mock import patch

        with patch("pyproforma.charts.charts.Charts.line_items") as mock_line_items:
            # Default title should be "Line Items"
            line_items_results.line_items_chart()

            args, kwargs = mock_line_items.call_args
            assert kwargs["title"] == "Line Items"

    def test_line_items_chart_method_with_empty_results_set(
        self, model_with_line_items
    ):
        """Test line_items_chart method raises error for empty results set."""
        # Create an empty results set - should raise on initialization
        with pytest.raises(ValueError, match="non-empty list"):
            LineItemsResults(model_with_line_items, [])

    def test_line_items_chart_method_with_single_item(self, model_with_line_items):
        """Test line_items_chart method with single line item."""
        from unittest.mock import patch

        items = LineItemsResults(model_with_line_items, ["product_sales"])

        with patch("pyproforma.charts.charts.Charts.line_items") as mock_line_items:
            items.line_items_chart()

            mock_line_items.assert_called_once_with(
                ["product_sales"],
                title="Line Items",
                width=800,
                height=600,
                template="plotly_white",
                value_format=None,
            )

    def test_line_items_chart_method_with_all_items(self, model_with_line_items):
        """Test line_items_chart method with all line items."""
        from unittest.mock import patch

        all_names = model_with_line_items.line_item_names
        items = LineItemsResults(model_with_line_items, all_names)

        with patch("pyproforma.charts.charts.Charts.line_items") as mock_line_items:
            items.line_items_chart(title="All Items Chart")

            # Verify all line items are passed
            call_args = mock_line_items.call_args
            assert set(call_args[0][0]) == set(all_names)
            assert call_args[1]["title"] == "All Items Chart"


class TestLineItemsResultsPieChartMethod:
    """Test pie_chart method of LineItemsResults."""

    @pytest.fixture
    def line_items_results(self, model_with_line_items):
        """Create a LineItemsResults instance for testing."""
        return LineItemsResults(
            model_with_line_items, ["product_sales", "service_revenue"]
        )

    def test_pie_chart_method_returns_figure(self, line_items_results):
        """Test pie_chart method returns a plotly figure."""
        from unittest.mock import Mock, patch

        with patch("pyproforma.charts.charts.Charts.line_items_pie") as mock_pie_chart:
            mock_figure = Mock()
            mock_pie_chart.return_value = mock_figure

            result = line_items_results.pie_chart(year=2023)

            mock_pie_chart.assert_called_once_with(
                ["product_sales", "service_revenue"],
                2023,
                width=800,
                height=600,
                template="plotly_white",
            )
            assert result is mock_figure

    def test_pie_chart_method_passes_custom_parameters(self, line_items_results):
        """Test pie_chart method passes custom parameters correctly."""
        from unittest.mock import patch

        with patch("pyproforma.charts.charts.Charts.line_items_pie") as mock_pie_chart:
            line_items_results.pie_chart(
                year=2024, width=1000, height=800, template="plotly_dark"
            )

            mock_pie_chart.assert_called_once_with(
                ["product_sales", "service_revenue"],
                2024,
                width=1000,
                height=800,
                template="plotly_dark",
            )

    def test_pie_chart_method_with_empty_results_set(self, model_with_line_items):
        """Test pie_chart method raises error for empty results set."""
        # Create an empty results set - should raise on initialization
        with pytest.raises(ValueError, match="non-empty list"):
            LineItemsResults(model_with_line_items, [])

    def test_pie_chart_method_uses_line_item_names(self, line_items_results):
        """Test pie_chart uses the correct line item names from results set."""
        from unittest.mock import patch

        with patch("pyproforma.charts.charts.Charts.line_items_pie") as mock_pie_chart:
            # Verify that the method uses the line item names
            expected_item_names = line_items_results.names

            line_items_results.pie_chart(year=2023)

            mock_pie_chart.assert_called_once()
            call_args = mock_pie_chart.call_args
            assert call_args[0][0] == expected_item_names  # First positional argument

    def test_pie_chart_method_with_none_year(self, line_items_results):
        """Test pie_chart method with None year (should use latest year)."""
        from unittest.mock import patch

        with patch("pyproforma.charts.charts.Charts.line_items_pie") as mock_pie_chart:
            line_items_results.pie_chart(year=None)

            mock_pie_chart.assert_called_once()
            call_args = mock_pie_chart.call_args
            # None should be passed to the charts method
            assert call_args[0][1] is None

    def test_pie_chart_method_with_single_item(self, model_with_line_items):
        """Test pie_chart method with single line item."""
        from unittest.mock import patch

        items = LineItemsResults(model_with_line_items, ["product_sales"])

        with patch("pyproforma.charts.charts.Charts.line_items_pie") as mock_pie_chart:
            items.pie_chart(year=2023)

            mock_pie_chart.assert_called_once_with(
                ["product_sales"],
                2023,
                width=800,
                height=600,
                template="plotly_white",
            )

    def test_pie_chart_method_with_all_items(self, model_with_line_items):
        """Test pie_chart method with all line items."""
        from unittest.mock import patch

        all_names = model_with_line_items.line_item_names
        items = LineItemsResults(model_with_line_items, all_names)

        with patch("pyproforma.charts.charts.Charts.line_items_pie") as mock_pie_chart:
            items.pie_chart(year=2024)

            # Verify all line items are passed
            call_args = mock_pie_chart.call_args
            assert set(call_args[0][0]) == set(all_names)
            assert call_args[0][1] == 2024
>>>>>>> 5026e8dc
<|MERGE_RESOLUTION|>--- conflicted
+++ resolved
@@ -877,7 +877,6 @@
         assert items.total(2024) == 100.0
 
 
-<<<<<<< HEAD
 class TestLineItemsResultsToDataFrameMethod:
     """Test to_dataframe method of LineItemsResults."""
 
@@ -1038,7 +1037,6 @@
 
         # Should match the items DataFrame
         assert items_df.equals(combined_df)
-=======
 class TestLineItemsResultsLineItemsChartMethod:
     """Test line_items_chart method of LineItemsResults."""
 
@@ -1261,5 +1259,4 @@
             # Verify all line items are passed
             call_args = mock_pie_chart.call_args
             assert set(call_args[0][0]) == set(all_names)
-            assert call_args[0][1] == 2024
->>>>>>> 5026e8dc
+            assert call_args[0][1] == 2024